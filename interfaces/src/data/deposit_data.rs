use std::{fmt, str::FromStr};

use anyhow::{bail, ensure};
use serde::{Deserialize, Serialize};

use intmax2_zkp::{
    common::{
        deposit::{get_pubkey_salt_hash, Deposit},
        salt::Salt,
        signature::key_set::KeySet,
    },
    ethereum_types::{address::Address, bytes32::Bytes32, u256::U256},
    utils::leafable::Leafable,
};

use super::encryption::{decrypt, encrypt};

#[derive(Clone, Debug, Serialize, Deserialize)]
#[serde(rename_all = "camelCase")]
pub struct DepositData {
    pub deposit_salt: Salt,
    pub depositor: Address,        // The address of the depositor
    pub pubkey_salt_hash: Bytes32, // The poseidon hash of the pubkey and salt, to hide the pubkey
    pub amount: U256,              // The amount of the token, which is the amount of the deposit

    // token info
    pub token_type: TokenType,
    pub token_address: Address,
    pub token_id: U256,

    pub token_index: Option<u32>, // The index of the token in the contract
    pub nonce: Option<u32>,       // The nonce of the deposit
}

#[derive(Clone, Debug, Copy, PartialEq, Eq, Serialize, Deserialize)]
#[serde(rename_all = "camelCase")]
pub enum TokenType {
    NATIVE = 0,
    ERC20 = 1,
    ERC721 = 2,
    ERC1155 = 3,
}

impl FromStr for TokenType {
    type Err = anyhow::Error;

    fn from_str(s: &str) -> Result<Self, Self::Err> {
        match s {
            "NATIVE" => Ok(Self::NATIVE),
            "ERC20" => Ok(Self::ERC20),
            "ERC721" => Ok(Self::ERC721),
            "ERC1155" => Ok(Self::ERC1155),
            _ => bail!("invalid token type"),
        }
    }
}

impl fmt::Display for TokenType {
    fn fmt(&self, f: &mut fmt::Formatter<'_>) -> fmt::Result {
        let t = match self {
            Self::NATIVE => "NATIVE".to_string(),
            Self::ERC20 => "ERC20".to_string(),
            Self::ERC721 => "ERC721".to_string(),
            Self::ERC1155 => "ERC1155".to_string(),
        };
        write!(f, "{}", t)
    }
}

impl TryFrom<u8> for TokenType {
    type Error = String;

    fn try_from(value: u8) -> Result<Self, Self::Error> {
        match value {
            0 => Ok(Self::NATIVE),
            1 => Ok(Self::ERC20),
            2 => Ok(Self::ERC721),
            3 => Ok(Self::ERC1155),
            _ => Err("invalid token type".to_string()),
        }
    }
}

impl DepositData {
    fn to_bytes(&self) -> Vec<u8> {
        bincode::serialize(self).unwrap()
    }

    fn from_bytes(bytes: &[u8]) -> anyhow::Result<Self> {
        let data = bincode::deserialize(bytes)?;
        Ok(data)
    }

    pub fn encrypt(&self, pubkey: U256) -> Vec<u8> {
        encrypt(pubkey, &self.to_bytes())
    }

    pub fn decrypt(bytes: &[u8], key: KeySet) -> anyhow::Result<Self> {
        let data = decrypt(key, bytes)?;
        let data = Self::from_bytes(&data)?;
        data.validate(key)?;
        Ok(data)
    }

    fn validate(&self, key: KeySet) -> anyhow::Result<()> {
        ensure!(
            self.pubkey_salt_hash == get_pubkey_salt_hash(key.pubkey, self.deposit_salt),
            "invalid pubkey_salt_hash"
        );
        Ok(())
    }

    pub fn set_token_index(&mut self, token_index: u32) {
        self.token_index = Some(token_index);
    }

    pub fn deposit(&self) -> Option<Deposit> {
<<<<<<< HEAD
        if let (Some(token_index), Some(nonce)) = (self.token_index, self.nonce) {
            Some(Deposit {
                depositor: self.depositor,
                pubkey_salt_hash: self.pubkey_salt_hash,
                amount: self.amount,
                token_index,
                nonce,
            })
        } else {
            None
        }
=======
        self.token_index.map(|token_index| Deposit {
            pubkey_salt_hash: self.pubkey_salt_hash,
            token_index,
            amount: self.amount,
        })
>>>>>>> 48ac27fb
    }

    pub fn deposit_hash(&self) -> Option<Bytes32> {
        self.deposit().map(|deposit| deposit.hash())
    }
}

#[cfg(test)]
mod tests {
    use super::TokenType;
    use std::str::FromStr;

    #[test]
    fn test_token_type() {
        let native = TokenType::from_str("NATIVE").unwrap();
        assert_eq!(native.to_string(), "NATIVE");

        let erc721 = TokenType::ERC721;
        assert_eq!(erc721.to_string(), "ERC721");
    }
}<|MERGE_RESOLUTION|>--- conflicted
+++ resolved
@@ -115,7 +115,6 @@
     }
 
     pub fn deposit(&self) -> Option<Deposit> {
-<<<<<<< HEAD
         if let (Some(token_index), Some(nonce)) = (self.token_index, self.nonce) {
             Some(Deposit {
                 depositor: self.depositor,
@@ -127,13 +126,6 @@
         } else {
             None
         }
-=======
-        self.token_index.map(|token_index| Deposit {
-            pubkey_salt_hash: self.pubkey_salt_hash,
-            token_index,
-            amount: self.amount,
-        })
->>>>>>> 48ac27fb
     }
 
     pub fn deposit_hash(&self) -> Option<Bytes32> {
