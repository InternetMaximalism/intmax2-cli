--- conflicted
+++ resolved
@@ -91,13 +91,8 @@
         };
         let response: SaveDataResponse = post_request(
             &self.base_url,
-<<<<<<< HEAD
-            &format!("/store-vault-server/{}/save", data_type.to_string()),
+            &format!("/store-vault-server/{}/save", data_type),
             Some(&request),
-=======
-            &format!("/store-vault-server/{}/save", data_type),
-            &request,
->>>>>>> 48ac27fb
         )
         .await?;
         Ok(response.uuid)
@@ -111,13 +106,8 @@
         let request = BatchSaveDataRequest { requests: data };
         let response: BatchSaveDataResponse = post_request(
             &self.base_url,
-<<<<<<< HEAD
-            &format!("/store-vault-server/{}/batch-save", data_type.to_string()),
+            &format!("/store-vault-server/{}/batch-save", data_type),
             Some(&request),
-=======
-            &format!("/store-vault-server/{}/batch-save", data_type),
-            &request,
->>>>>>> 48ac27fb
         )
         .await?;
         Ok(response.uuids)
