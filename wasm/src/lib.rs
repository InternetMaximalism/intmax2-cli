--- conflicted
+++ resolved
@@ -18,11 +18,7 @@
     wrapper::{JsBlockProposal, JsTxRequestMemo},
 };
 use num_bigint::BigUint;
-<<<<<<< HEAD
-use utils::{parse_h256, str_privkey_to_keyset};
-=======
-use utils::{h256_to_bytes32, parse_h256, parse_h256_as_u256, str_privkey_to_keyset};
->>>>>>> 00b97038
+use utils::{parse_h256, parse_h256_as_u256, str_privkey_to_keyset};
 use wasm_bindgen::{prelude::wasm_bindgen, JsError};
 
 pub mod client;
@@ -67,13 +63,8 @@
     let token_address = parse_address(token_address)?;
     let token_id = parse_u256(token_id)?;
     let client = get_client(config);
-<<<<<<< HEAD
     let deposit_data = client
-        .prepare_deposit(key, amount, token_type, token_address, token_id)
-=======
-    let deposit_call = client
-        .prepare_deposit(recipient, token_index, amount)
->>>>>>> 00b97038
+        .prepare_deposit(recipient, amount, token_type, token_address, token_id)
         .await
         .map_err(|e| {
             JsError::new(&format!(
