use ethers::core::{k256::elliptic_curve::sec1::ToEncodedPoint, utils::Anvil};
use intmax2_client_sdk::external_api::store_vault_server::StoreVaultServerClient;
use intmax2_interfaces::{
    api::store_vault_server::interface::StoreVaultClientInterface, data::user_data::UserData,
};
use intmax2_zkp::{common::signature::key_set::KeySet, ethereum_types::u256::U256};
use num_bigint::BigUint;
use serde::Deserialize;

#[derive(Deserialize)]
struct EnvVar {
    pub store_vault_server_base_url: String,
}

#[tokio::test]
async fn test_store_vault_server() -> anyhow::Result<()> {
    dotenv::dotenv().ok();
    let config = envy::from_env::<EnvVar>().unwrap();
    let anvil = Anvil::new().spawn();
    let private_key = &anvil.keys()[1];
    let public_key = private_key.public_key();
    let b = public_key.to_encoded_point(true);
    let compressed_public_key = b.as_bytes();
    let key_without_prefix = &compressed_public_key[1..];

<<<<<<< HEAD
    let pubkey: U256 = BigUint::from_bytes_be(config.user_pubkey.as_bytes()).try_into()?;
=======
    let user_pubkey: U256 = BigUint::from_bytes_be(key_without_prefix).try_into()?;
>>>>>>> 77c9909e
    let store_vault_server = StoreVaultServerClient::new(&config.store_vault_server_base_url);

    let mut user_data = store_vault_server
        .get_user_data(pubkey)
        .await?
        .map(|data| UserData::decrypt(&data, KeySet::dummy()).unwrap())
        .unwrap_or(UserData::new(pubkey));
    dbg!(&user_data.deposit_lpt);
    user_data.deposit_lpt = 0;
    store_vault_server
        .save_user_data(pubkey, user_data.encrypt(pubkey))
        .await?;
    Ok(())
}<|MERGE_RESOLUTION|>--- conflicted
+++ resolved
@@ -23,11 +23,7 @@
     let compressed_public_key = b.as_bytes();
     let key_without_prefix = &compressed_public_key[1..];
 
-<<<<<<< HEAD
     let pubkey: U256 = BigUint::from_bytes_be(config.user_pubkey.as_bytes()).try_into()?;
-=======
-    let user_pubkey: U256 = BigUint::from_bytes_be(key_without_prefix).try_into()?;
->>>>>>> 77c9909e
     let store_vault_server = StoreVaultServerClient::new(&config.store_vault_server_base_url);
 
     let mut user_data = store_vault_server
